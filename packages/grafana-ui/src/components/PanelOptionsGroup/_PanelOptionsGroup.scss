--- conflicted
+++ resolved
@@ -29,22 +29,14 @@
 
   &:hover {
     .panel-options-group__add-circle {
-<<<<<<< HEAD
-      background-color: $btn-success-bg;
-=======
       background-color: $btn-primary-bg;
->>>>>>> f0565684
       color: $white;
     }
   }
 }
 
 .panel-options-group__add-circle {
-<<<<<<< HEAD
-  @include gradientBar($btn-success-bg, $btn-success-bg-hl);
-=======
   @include gradientBar($btn-success-bg, $btn-success-bg-hl, #fff);
->>>>>>> f0565684
 
   border-radius: 50px;
   width: 20px;
