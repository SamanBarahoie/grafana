--- conflicted
+++ resolved
@@ -9,22 +9,17 @@
 	"strings"
 
 	"github.com/grafana/grafana/pkg/log"
+	"github.com/grafana/grafana/pkg/models"
 	"github.com/grafana/grafana/pkg/setting"
 	"github.com/grafana/grafana/pkg/util"
 )
 
 var (
-<<<<<<< HEAD
 	DataSources  map[string]*DataSourcePlugin
 	Panels       map[string]*PanelPlugin
 	ApiPlugins   map[string]*ApiPlugin
 	StaticRoutes []*StaticRootConfig
 	Apps         map[string]*AppPlugin
-=======
-	DataSources  map[string]DataSourcePlugin
-	Panels       map[string]PanelPlugin
-	StaticRoutes []*StaticRootConfig
->>>>>>> c19a2e5b
 )
 
 type PluginScanner struct {
@@ -33,7 +28,6 @@
 }
 
 func Init() error {
-<<<<<<< HEAD
 	DataSources = make(map[string]*DataSourcePlugin)
 	ApiPlugins = make(map[string]*ApiPlugin)
 	StaticRoutes = make([]*StaticRootConfig, 0)
@@ -64,17 +58,6 @@
 			}
 		}
 	}
-=======
-	DataSources = make(map[string]DataSourcePlugin)
-	StaticRoutes = make([]*StaticRootConfig, 0)
-	Panels = make(map[string]PanelPlugin)
-
-	scan(path.Join(setting.StaticRootPath, "app/plugins"))
-	scan(path.Join(setting.PluginsPath))
-	checkExternalPluginPaths()
-
-	return nil
->>>>>>> c19a2e5b
 }
 
 func checkPluginPaths() error {
@@ -183,7 +166,6 @@
 		addStaticRoot(p.StaticRootConfig, currentDir)
 	}
 
-<<<<<<< HEAD
 	if pluginType == "api" {
 		p := ApiPlugin{}
 		reader.Seek(0, 0)
@@ -283,7 +265,4 @@
 	}
 
 	return enabledPlugins
-=======
-	return nil
->>>>>>> c19a2e5b
 }